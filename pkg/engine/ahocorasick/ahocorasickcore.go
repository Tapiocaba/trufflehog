package ahocorasick

import (
	"bytes"
	"strings"

	ahocorasick "github.com/BobuSumisu/aho-corasick"

	"github.com/trufflesecurity/trufflehog/v3/pkg/custom_detectors"
	"github.com/trufflesecurity/trufflehog/v3/pkg/detectors"
	"github.com/trufflesecurity/trufflehog/v3/pkg/pb/detectorspb"
)

// DetectorKey is used to identify a detector in the keywordsToDetectors map.
// Multiple detectors can have the same detector type but different versions.
// This allows us to identify a detector by its type and version. An
// additional (optional) field is provided to disambiguate multiple custom
// detectors. This type is exported even though none of its fields are so
// that the AhoCorasickCore can populate passed-in maps keyed on this type
// without exposing any of its internals to consumers.
type DetectorKey struct {
	detectorType       detectorspb.DetectorType
	version            int
	customDetectorName string
}

// Type returns the detector type of the key.
func (k DetectorKey) Type() detectorspb.DetectorType { return k.detectorType }

// spanCalculator is an interface that defines a method for calculating the end index
// of a match span in the chunk data. This allows for different strategies to be used
// without changing the core logic.
type spanCalculator interface {
	calculateEndIdx(startIdx int64, chunkData []byte, detector detectors.Detector) int64
}

// EntireChunkSpanCalculator is a strategy that calculates the end index to use the entire chunk data.
// This is used when we want to match against the full length of the provided chunk.
type EntireChunkSpanCalculator struct{}

// CalculateEndIdx returns the end index as the length of the chunk data,
// effectively using the entire chunk for matching.
func (e *EntireChunkSpanCalculator) calculateEndIdx(_ int64, chunkData []byte, _ detectors.Detector) int64 {
	return int64(len(chunkData))
}

// maxMatchLengthSpanCalculator is a strategy that calculates the end index based on a default max
// match length or values provided by detectors.
// This allows for more granular control over the match span.
type maxMatchLengthSpanCalculator struct{ maxMatchLength int64 }

// newMaxMatchLengthSpanCalculator creates a new instance of maxMatchLengthSpanCalculator with the
// specified max match length.
func newMaxMatchLengthSpanCalculator(maxMatchLength int64) *maxMatchLengthSpanCalculator {
	return &maxMatchLengthSpanCalculator{maxMatchLength: maxMatchLength}
}

// CalculateEndIdx computes the end index based on the start index and the max match length.
// If the detector provides an override value, it uses that instead of the default max match length.
func (m *maxMatchLengthSpanCalculator) calculateEndIdx(startIdx int64, chunkData []byte, detector detectors.Detector) int64 {
	maxSize := m.maxMatchLength

	switch d := detector.(type) {
	case detectors.MultiPartCredentialProvider:
		maxSize = d.MaxCredentialSpan()
	case detectors.MaxSecretSizeProvider:
		maxSize = d.MaxSecretSize()
	default: // Use the default max match length
	}
	endIdx := startIdx + maxSize
	if endIdx > int64(len(chunkData)) {
		endIdx = int64(len(chunkData))
	}
	return endIdx
}

// AhoCorasickCoreOption is a functional option type for configuring an AhoCorasickCore instance.
type AhoCorasickCoreOption func(*AhoCorasickCore)

// WithSpanCalculator sets the span calculator for AhoCorasickCore.
func WithSpanCalculator(spanCalculator spanCalculator) AhoCorasickCoreOption {
	return func(ac *AhoCorasickCore) { ac.spanCalculator = spanCalculator }
}

// AhoCorasickCore encapsulates the operations and data structures used for keyword matching via the
// Aho-Corasick algorithm. It is responsible for constructing and managing the trie for efficient
// substring searches, as well as mapping keywords to their associated detectors for rapid lookups.
type AhoCorasickCore struct {
	// prefilter is a ahocorasick struct used for doing efficient string
	// matching given a set of words. (keywords from the rules in the config)
	prefilter ahocorasick.Trie
	// Maps for efficient lookups during detection.
	// (This implementation maps in two layers: from keywords to detector
	// type and then again from detector type to detector. We could
	// go straight from keywords to detectors but doing it this way makes
	// some consuming code a little cleaner.)
	keywordsToDetectors map[string][]DetectorKey
	detectorsByKey      map[DetectorKey]detectors.Detector
	spanCalculator      spanCalculator // Strategy for calculating match spans
}

// NewAhoCorasickCore allocates and initializes a new instance of AhoCorasickCore. It uses the
// provided detector slice to create a map from keywords to detectors and build the Aho-Corasick
// prefilter trie.
func NewAhoCorasickCore(allDetectors []detectors.Detector, opts ...AhoCorasickCoreOption) *AhoCorasickCore {
	keywordsToDetectors := make(map[string][]DetectorKey)
	detectorsByKey := make(map[DetectorKey]detectors.Detector, len(allDetectors))
	var keywords []string
	for _, d := range allDetectors {
		key := CreateDetectorKey(d)
		detectorsByKey[key] = d
		for _, kw := range d.Keywords() {
			kwLower := strings.ToLower(kw)
			keywords = append(keywords, kwLower)
			keywordsToDetectors[kwLower] = append(keywordsToDetectors[kwLower], key)
		}
	}

	const maxMatchLength int64 = 512
	ac := &AhoCorasickCore{
		keywordsToDetectors: keywordsToDetectors,
		detectorsByKey:      detectorsByKey,
		prefilter:           *ahocorasick.NewTrieBuilder().AddStrings(keywords).Build(),
		spanCalculator:      newMaxMatchLengthSpanCalculator(maxMatchLength), // Default span calculator
	}

	for _, opt := range opts {
		opt(ac)
	}

<<<<<<< HEAD
// DetectorMatch represents a detected pattern's metadata in a data chunk.
// It encapsulates the key identifying a specific detector, the detector instance itself,
// and the start and end offsets of the matched keyword in the chunk.
type DetectorMatch struct {
	Key DetectorKey
	detectors.Detector
	keywordOffset int64
	matchSpans    []matchSpan
}

// MatchSpan represents a single occurrence of a matched keyword in the chunk.
// It contains the startOffset and endOffset byte offsets of the matched keyword within the chunk.
=======
	return ac
}

// DetectorMatch represents a detected pattern's metadata in a data chunk.
// It encapsulates the key identifying a specific detector, the detector instance itself,
// the start and end offsets of the matched keyword in the chunk, and the matched portions of the chunk data.
type DetectorMatch struct {
	Key DetectorKey
	detectors.Detector
	matchSpans []matchSpan

	// matches is a slice of byte slices, each representing a matched portion of the chunk data.
	matches [][]byte
}

// MatchSpan represents a single occurrence of a matched keyword in the chunk.
// It contains the start and end byte offsets of the matched keyword within the chunk.
>>>>>>> d25da383
type matchSpan struct {
	startOffset int64
	endOffset   int64
}

// Matches returns a slice of byte slices, each representing a matched portion of the chunk data.
<<<<<<< HEAD
func (d *DetectorMatch) Matches(chunkData []byte) [][]byte {
	matches := make([][]byte, len(d.matchSpans))
	for i, m := range d.matchSpans {
		end := min(m.endOffset, int64(len(chunkData)))
		matches[i] = chunkData[m.startOffset:end]
	}
	return matches
}

const maxMatchLength = 300

// FindDetectorMatches finds the matching detectors for a given chunk of data using the Aho-Corasick algorithm.
// It returns a slice of DetectorMatch instances, each containing the detector key, detector,
// and a slice of matches.
// Each matchSpan represents a position in the chunk data where a keyword was found,
// along with a corresponding end position.
// The end position is determined by taking the minimum of the keyword position + maxMatchLength and
// the length of the chunk data.
// Adjacent or overlapping matches are merged to avoid duplicating or overlapping the matched
// portions of the chunk data.
func (ac *AhoCorasickCore) FindDetectorMatches(chunkData string) []DetectorMatch {
	matches := ac.prefilter.MatchString(strings.ToLower(chunkData))

	matchCount := len(matches)

	if matchCount == 0 {
		return nil
	}

=======
func (d *DetectorMatch) Matches() [][]byte { return d.matches }

// FindDetectorMatches finds the matching detectors for a given chunk of data using the Aho-Corasick algorithm.
// It returns a slice of DetectorMatch instances, each containing the detector key, detector,
// a slice of matchSpans, and the corresponding matched portions of the chunk data.
//
// Each matchSpan represents a position in the chunk data where a keyword was found,
// along with a corresponding end position.
// The end position is determined based on the configured spanCalculator strategy.
// Adjacent or overlapping matches are merged to avoid duplicating or overlapping the matched
// portions of the chunk data.
//
// The matches field contains the actual byte slices of the matched portions from the chunk data.
func (ac *AhoCorasickCore) FindDetectorMatches(chunkData []byte) []DetectorMatch {
	matches := ac.prefilter.Match(bytes.ToLower(chunkData))

	matchCount := len(matches)
	if matchCount == 0 {
		return nil
	}

>>>>>>> d25da383
	detectorMatches := make(map[DetectorKey]*DetectorMatch)

	for _, m := range matches {
		for _, k := range ac.keywordsToDetectors[m.MatchString()] {
			if _, exists := detectorMatches[k]; !exists {
				detector := ac.detectorsByKey[k]
				detectorMatches[k] = &DetectorMatch{
					Key:        k,
					Detector:   detector,
					matchSpans: make([]matchSpan, 0),
				}
			}

			detectorMatch := detectorMatches[k]
<<<<<<< HEAD
			start := m.Pos()
			end := start + maxMatchLength
			if end > int64(len(chunkData)) {
				end = int64(len(chunkData))
			}
			detectorMatch.matchSpans = append(detectorMatch.matchSpans, matchSpan{startOffset: start, endOffset: end})
=======
			startIdx := m.Pos()
			endIdx := ac.spanCalculator.calculateEndIdx(startIdx, chunkData, detectorMatch.Detector)
			detectorMatch.matchSpans = append(
				detectorMatch.matchSpans,
				matchSpan{startOffset: startIdx, endOffset: endIdx},
			)
>>>>>>> d25da383
		}
	}

	uniqueDetectors := make([]DetectorMatch, 0, len(detectorMatches))
	for _, detectorMatch := range detectorMatches {
<<<<<<< HEAD
		detectorMatch.matchSpans = mergeMatches(detectorMatch.matchSpans)
=======
		// Merge overlapping or adjacent match spans.
		detectorMatch.matchSpans = mergeMatches(detectorMatch.matchSpans)
		detectorMatch.matches = make([][]byte, len(detectorMatch.matchSpans))
		for i, m := range detectorMatch.matchSpans {
			// Extract the matched portion from the chunk data and store it.
			detectorMatch.matches[i] = chunkData[m.startOffset:m.endOffset]
		}

>>>>>>> d25da383
		uniqueDetectors = append(uniqueDetectors, *detectorMatch)
	}

	return uniqueDetectors
}

<<<<<<< HEAD
=======
// mergeMatches merges overlapping or adjacent matchSpans into a single matchSpan.
// It takes a slice of matchSpans and returns a new slice with merged matchSpans.
>>>>>>> d25da383
func mergeMatches(matches []matchSpan) []matchSpan {
	if len(matches) <= 1 {
		return matches
	}

	merged := make([]matchSpan, 0, len(matches))
	current := matches[0]

	for i := 1; i < len(matches); i++ {
		if matches[i].startOffset <= current.endOffset {
			if matches[i].endOffset > current.endOffset {
				current.endOffset = matches[i].endOffset
			}
		} else {
			merged = append(merged, current)
			current = matches[i]
		}
	}

	merged = append(merged, current)
	return merged
}

// CreateDetectorKey creates a unique key for each detector from its type, version, and, for
// custom regex detectors, its name.
func CreateDetectorKey(d detectors.Detector) DetectorKey {
	detectorType := d.Type()
	var version int
	if v, ok := d.(detectors.Versioner); ok {
		version = v.Version()
	}
	var customDetectorName string
	if r, ok := d.(*custom_detectors.CustomRegexWebhook); ok {
		customDetectorName = r.GetName()
	}
	return DetectorKey{detectorType: detectorType, version: version, customDetectorName: customDetectorName}
}

func (ac *AhoCorasickCore) KeywordsToDetectors() map[string][]DetectorKey {
	return ac.keywordsToDetectors
}<|MERGE_RESOLUTION|>--- conflicted
+++ resolved
@@ -128,20 +128,6 @@
 		opt(ac)
 	}
 
-<<<<<<< HEAD
-// DetectorMatch represents a detected pattern's metadata in a data chunk.
-// It encapsulates the key identifying a specific detector, the detector instance itself,
-// and the start and end offsets of the matched keyword in the chunk.
-type DetectorMatch struct {
-	Key DetectorKey
-	detectors.Detector
-	keywordOffset int64
-	matchSpans    []matchSpan
-}
-
-// MatchSpan represents a single occurrence of a matched keyword in the chunk.
-// It contains the startOffset and endOffset byte offsets of the matched keyword within the chunk.
-=======
 	return ac
 }
 
@@ -159,44 +145,12 @@
 
 // MatchSpan represents a single occurrence of a matched keyword in the chunk.
 // It contains the start and end byte offsets of the matched keyword within the chunk.
->>>>>>> d25da383
 type matchSpan struct {
 	startOffset int64
 	endOffset   int64
 }
 
 // Matches returns a slice of byte slices, each representing a matched portion of the chunk data.
-<<<<<<< HEAD
-func (d *DetectorMatch) Matches(chunkData []byte) [][]byte {
-	matches := make([][]byte, len(d.matchSpans))
-	for i, m := range d.matchSpans {
-		end := min(m.endOffset, int64(len(chunkData)))
-		matches[i] = chunkData[m.startOffset:end]
-	}
-	return matches
-}
-
-const maxMatchLength = 300
-
-// FindDetectorMatches finds the matching detectors for a given chunk of data using the Aho-Corasick algorithm.
-// It returns a slice of DetectorMatch instances, each containing the detector key, detector,
-// and a slice of matches.
-// Each matchSpan represents a position in the chunk data where a keyword was found,
-// along with a corresponding end position.
-// The end position is determined by taking the minimum of the keyword position + maxMatchLength and
-// the length of the chunk data.
-// Adjacent or overlapping matches are merged to avoid duplicating or overlapping the matched
-// portions of the chunk data.
-func (ac *AhoCorasickCore) FindDetectorMatches(chunkData string) []DetectorMatch {
-	matches := ac.prefilter.MatchString(strings.ToLower(chunkData))
-
-	matchCount := len(matches)
-
-	if matchCount == 0 {
-		return nil
-	}
-
-=======
 func (d *DetectorMatch) Matches() [][]byte { return d.matches }
 
 // FindDetectorMatches finds the matching detectors for a given chunk of data using the Aho-Corasick algorithm.
@@ -218,7 +172,6 @@
 		return nil
 	}
 
->>>>>>> d25da383
 	detectorMatches := make(map[DetectorKey]*DetectorMatch)
 
 	for _, m := range matches {
@@ -233,29 +186,17 @@
 			}
 
 			detectorMatch := detectorMatches[k]
-<<<<<<< HEAD
-			start := m.Pos()
-			end := start + maxMatchLength
-			if end > int64(len(chunkData)) {
-				end = int64(len(chunkData))
-			}
-			detectorMatch.matchSpans = append(detectorMatch.matchSpans, matchSpan{startOffset: start, endOffset: end})
-=======
 			startIdx := m.Pos()
 			endIdx := ac.spanCalculator.calculateEndIdx(startIdx, chunkData, detectorMatch.Detector)
 			detectorMatch.matchSpans = append(
 				detectorMatch.matchSpans,
 				matchSpan{startOffset: startIdx, endOffset: endIdx},
 			)
->>>>>>> d25da383
 		}
 	}
 
 	uniqueDetectors := make([]DetectorMatch, 0, len(detectorMatches))
 	for _, detectorMatch := range detectorMatches {
-<<<<<<< HEAD
-		detectorMatch.matchSpans = mergeMatches(detectorMatch.matchSpans)
-=======
 		// Merge overlapping or adjacent match spans.
 		detectorMatch.matchSpans = mergeMatches(detectorMatch.matchSpans)
 		detectorMatch.matches = make([][]byte, len(detectorMatch.matchSpans))
@@ -264,18 +205,14 @@
 			detectorMatch.matches[i] = chunkData[m.startOffset:m.endOffset]
 		}
 
->>>>>>> d25da383
 		uniqueDetectors = append(uniqueDetectors, *detectorMatch)
 	}
 
 	return uniqueDetectors
 }
 
-<<<<<<< HEAD
-=======
 // mergeMatches merges overlapping or adjacent matchSpans into a single matchSpan.
 // It takes a slice of matchSpans and returns a new slice with merged matchSpans.
->>>>>>> d25da383
 func mergeMatches(matches []matchSpan) []matchSpan {
 	if len(matches) <= 1 {
 		return matches
