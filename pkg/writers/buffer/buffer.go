--- conflicted
+++ resolved
@@ -2,10 +2,7 @@
 
 import (
 	"bytes"
-	"fmt"
 	"time"
-
-	"github.com/trufflesecurity/trufflehog/v3/pkg/context"
 )
 
 // Buffer is a wrapper around bytes.Buffer that includes a timestamp for tracking Buffer checkout duration.
@@ -36,32 +33,19 @@
 }
 
 // Write date to the buffer.
-<<<<<<< HEAD
-func (r *Buffer) Write(ctx context.Context, data []byte) (int, error) {
-	if r.Buffer == nil {
-		// This case should ideally never occur if buffers are properly managed.
-		ctx.Logger().Error(fmt.Errorf("buffer is nil, initializing a new buffer"), "action", "initializing_new_buffer")
-		r.Buffer = bytes.NewBuffer(make([]byte, 0, defaultBufferSize))
-		r.resetMetric()
-=======
 func (b *Buffer) Write(data []byte) (int, error) {
 	if b.Buffer == nil {
 		// This case should ideally never occur if buffers are properly managed.
 		b.Buffer = bytes.NewBuffer(make([]byte, 0, defaultBufferSize))
 		b.resetMetric()
->>>>>>> 60646883
 	}
 
 	size := len(data)
 	bufferLength := r.Buffer.Len()
 	totalSizeNeeded := bufferLength + size
 
-<<<<<<< HEAD
-	availableSpace := r.Buffer.Cap() - bufferLength
-=======
 	// If the total size is within the threshold, write to the buffer.
 	availableSpace := b.Buffer.Cap() - bufferLength
->>>>>>> 60646883
 	growSize := totalSizeNeeded - bufferLength
 	if growSize > availableSpace {
 		// We are manually growing the buffer so we can track the growth via metrics.
