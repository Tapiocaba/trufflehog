package privatekey

import (
	"context"
	"encoding/json"
	"fmt"
	"net/http"
	"strings"
	"sync"
	"time"

	regexp "github.com/wasilibs/go-re2"

	"github.com/AzureAD/microsoft-authentication-library-for-go/apps/errors"
	"golang.org/x/crypto/ssh"

	"github.com/trufflesecurity/trufflehog/v3/pkg/common"
	"github.com/trufflesecurity/trufflehog/v3/pkg/detectors"
	"github.com/trufflesecurity/trufflehog/v3/pkg/pb/detectorspb"
)

type Scanner struct {
	IncludeExpired bool
}

// Ensure the Scanner satisfies the interface at compile time.
var _ detectors.Detector = (*Scanner)(nil)
<<<<<<< HEAD
var _ detectors.MaxSecretSizeProvider = (*Scanner)(nil)
=======
var _ detectors.CustomFalsePositiveChecker = (*Scanner)(nil)
>>>>>>> c7b72b98

var (
	// TODO: add base64 encoded key support
	client = common.RetryableHTTPClient()
	keyPat = regexp.MustCompile(`(?i)-----\s*?BEGIN[ A-Z0-9_-]*?PRIVATE KEY\s*?-----[\s\S]*?----\s*?END[ A-Z0-9_-]*? PRIVATE KEY\s*?-----`)
)

// Keywords are used for efficiently pre-filtering chunks.
// Use identifiers in the secret preferably, or the provider name.
func (s Scanner) Keywords() []string {
	return []string{"private key"}
}

const maxPrivateKeySize = 4096

// ProvideMaxSecretSize returns the maximum size of a secret that this detector can find.
func (s Scanner) ProvideMaxSecretSize() int64 { return maxPrivateKeySize }

// FromData will find and optionally verify Privatekey secrets in a given set of bytes.
func (s Scanner) FromData(ctx context.Context, verify bool, data []byte) (results []detectors.Result, err error) {
	dataStr := string(data)

	matches := keyPat.FindAllString(dataStr, -1)
	for _, match := range matches {
		token := normalize(match)
		if len(token) < 64 {
			continue
		}

		s1 := detectors.Result{
			DetectorType: detectorspb.DetectorType_PrivateKey,
			Raw:          []byte(token),
			Redacted:     token[0:64],
			ExtraData:    make(map[string]string),
		}

		var passphrase string
		parsedKey, err := ssh.ParseRawPrivateKey([]byte(token))
		if err != nil && strings.Contains(err.Error(), "private key is passphrase protected") {
			s1.ExtraData["encrypted"] = "true"
			parsedKey, passphrase, err = crack([]byte(token))
			if err != nil {
				s1.SetVerificationError(err, token)
				continue
			}
			if passphrase != "" {
				s1.ExtraData["cracked_encryption_passphrase"] = "true"
			}
		} else if err != nil {
			// couldn't parse key, probably invalid
			continue
		}

		fingerprint, err := FingerprintPEMKey(parsedKey)
		if err != nil {
			continue
		}

		if verify {
			var (
				wg                 sync.WaitGroup
				extraData          = newExtraData()
				verificationErrors = newVerificationErrors()
			)

			// Look up certificate information.
			wg.Add(1)
			go func() {
				defer wg.Done()
				data, err := lookupFingerprint(fingerprint, s.IncludeExpired)
				if err == nil {
					if data != nil {
						extraData.Add("certificate_urls", strings.Join(data.CertificateURLs, ", "))
					}
				} else {
					verificationErrors.Add(err)
				}
			}()

			// Test SSH key against github.com
			wg.Add(1)
			go func() {
				defer wg.Done()
				user, err := verifyGitHubUser(parsedKey)
				if err != nil && !errors.Is(err, errPermissionDenied) {
					verificationErrors.Add(err)
				}
				if user != nil {
					extraData.Add("github_user", *user)
				}
			}()

			// Test SSH key against gitlab.com
			wg.Add(1)
			go func() {
				defer wg.Done()
				user, err := verifyGitLabUser(parsedKey)
				if err != nil && !errors.Is(err, errPermissionDenied) {
					verificationErrors.Add(err)
				}
				if user != nil {
					extraData.Add("gitlab_user", *user)
				}
			}()

			wg.Wait()
			if len(extraData.data) > 0 {
				s1.Verified = true
				for k, v := range extraData.data {
					s1.ExtraData[k] = v
				}
			} else {
				s1.ExtraData = nil
			}
			if len(verificationErrors.errors) > 0 {
				s1.SetVerificationError(fmt.Errorf("verification failures: %s", strings.Join(verificationErrors.errors, ", ")), token)
			}
		}

		results = append(results, s1)
	}

	return results, nil
}

func (s Scanner) IsFalsePositive(_ detectors.Result) bool { return false }

type result struct {
	CertificateURLs []string
	GitHubUsername  string
}

func lookupFingerprint(publicKeyFingerprintInHex string, includeExpired bool) (*result, error) {
	req, err := http.NewRequest("GET", fmt.Sprintf("https://keychecker.trufflesecurity.com/fingerprint/%s", publicKeyFingerprintInHex), nil)
	if err != nil {
		return nil, err
	}
	res, err := client.Do(req)
	if err != nil {
		return nil, err
	}
	defer res.Body.Close()

	results := DriftwoodResult{}
	err = json.NewDecoder(res.Body).Decode(&results)
	if err != nil {
		return nil, err
	}

	var data *result

	seen := map[string]struct{}{}
	for _, r := range results.CertificateResults {
		if _, ok := seen[r.CertificateFingerprint]; ok {
			continue
		}
		if !includeExpired && time.Since(r.ExpirationTimestamp) > 0 {
			continue
		}
		if data == nil {
			data = &result{}
		}
		data.CertificateURLs = append(data.CertificateURLs, fmt.Sprintf("https://crt.sh/?q=%s", r.CertificateFingerprint))
		seen[r.CertificateFingerprint] = struct{}{}
	}

	return data, nil
}

type DriftwoodResult struct {
	CertificateResults []struct {
		CertificateFingerprint string    `json:"CertificateFingerprint"`
		ExpirationTimestamp    time.Time `json:"ExpirationTimestamp"`
	} `json:"CertificateResults"`
	GitHubSSHResults []struct {
		Username string `json:"Username"`
	} `json:"GitHubSSHResults"`
}

type extraData struct {
	mutex sync.Mutex
	data  map[string]string
}

func newExtraData() *extraData {
	return &extraData{
		data: make(map[string]string),
	}
}

func (e *extraData) Add(key string, value string) {
	e.mutex.Lock()
	e.data[key] = value
	e.mutex.Unlock()
}

type verificationErrors struct {
	mutex  sync.Mutex
	errors []string
}

func newVerificationErrors() *verificationErrors {
	return &verificationErrors{
		errors: make([]string, 0, 3),
	}
}

func (e *verificationErrors) Add(err error) {
	e.mutex.Lock()
	e.errors = append(e.errors, err.Error())
	e.mutex.Unlock()
}

func (s Scanner) Type() detectorspb.DetectorType {
	return detectorspb.DetectorType_PrivateKey
}<|MERGE_RESOLUTION|>--- conflicted
+++ resolved
@@ -10,7 +10,6 @@
 	"time"
 
 	regexp "github.com/wasilibs/go-re2"
-
 	"github.com/AzureAD/microsoft-authentication-library-for-go/apps/errors"
 	"golang.org/x/crypto/ssh"
 
@@ -25,11 +24,8 @@
 
 // Ensure the Scanner satisfies the interface at compile time.
 var _ detectors.Detector = (*Scanner)(nil)
-<<<<<<< HEAD
+var _ detectors.CustomFalsePositiveChecker = (*Scanner)(nil)
 var _ detectors.MaxSecretSizeProvider = (*Scanner)(nil)
-=======
-var _ detectors.CustomFalsePositiveChecker = (*Scanner)(nil)
->>>>>>> c7b72b98
 
 var (
 	// TODO: add base64 encoded key support
