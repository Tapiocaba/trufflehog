#!/usr/bin/env python
# -*- coding: utf-8 -*-

from __future__ import absolute_import
import shutil
import sys
import math
import datetime
import argparse
import uuid
import hashlib
import tempfile
import os
import re
import json
import stat
from git import Repo
from git import NULL_TREE
from truffleHogRegexes.regexChecks import regexes


def main():
    parser = argparse.ArgumentParser(description='Find secrets hidden in the depths of git.')
    parser.add_argument('--json', dest="output_json", action="store_true", help="Output in JSON")
    parser.add_argument("--regex", dest="do_regex", action="store_true", help="Enable high signal regex checks")
    parser.add_argument("--rules", dest="rules", help="Ignore default regexes and source from json list file")
    parser.add_argument("--entropy", dest="do_entropy", help="Enable entropy checks")
    parser.add_argument("--since_commit", dest="since_commit", help="Only scan from a given commit hash")
    parser.add_argument("--max_depth", dest="max_depth", help="The max commit depth to go back when searching for secrets")
    parser.add_argument("--branch", dest="branch", help="Name of the branch to be scanned")
<<<<<<< HEAD
    parser.add_argument("--repo_path", type=str, dest="repo_path", help="Path to the cloned repo. If provided, git_url will not be used")
=======
    parser.add_argument("--cleanup", dest="cleanup", action="store_true", help="Clean up all temporary result files")
>>>>>>> aab05eae
    parser.add_argument('git_url', type=str, help='URL for secret searching')
    parser.set_defaults(regex=False)
    parser.set_defaults(rules={})
    parser.set_defaults(max_depth=1000000)
    parser.set_defaults(since_commit=None)
    parser.set_defaults(entropy=True)
    parser.set_defaults(branch=None)
<<<<<<< HEAD
    parser.set_defaults(repo_path=None)
=======
    parser.set_defaults(cleanup=False)
>>>>>>> aab05eae
    args = parser.parse_args()
    rules = {}
    if args.rules:
        try:
            with open(args.rules, "r") as ruleFile:
                rules = json.loads(ruleFile.read())
                for rule in rules:
                    rules[rule] = re.compile(rules[rule])
        except (IOError, ValueError) as e:
            raise("Error reading rules file")
        for regex in dict(regexes):
            del regexes[regex]
        for regex in rules:
            regexes[regex] = rules[regex]
    do_entropy = str2bool(args.do_entropy)
<<<<<<< HEAD
    output = find_strings(args.git_url, args.since_commit, args.max_depth, args.output_json, args.do_regex, do_entropy, surpress_output=False, branch=args.branch, repo_path=args.repo_path)
=======
    output = find_strings(args.git_url, args.since_commit, args.max_depth, args.output_json, args.do_regex, do_entropy, surpress_output=False, branch=args.branch)
    project_path = output["project_path"]
    shutil.rmtree(project_path, onerror=del_rw)
    if args.cleanup:
        clean_up(output)
>>>>>>> aab05eae
    if output["foundIssues"]:
        sys.exit(1)
    else:
        sys.exit(0)

def str2bool(v):
    if v == None:
        return True
    if v.lower() in ('yes', 'true', 't', 'y', '1'):
        return True
    elif v.lower() in ('no', 'false', 'f', 'n', '0'):
        return False
    else:
        raise argparse.ArgumentTypeError('Boolean value expected.')


BASE64_CHARS = "ABCDEFGHIJKLMNOPQRSTUVWXYZabcdefghijklmnopqrstuvwxyz0123456789+/="
HEX_CHARS = "1234567890abcdefABCDEF"

def del_rw(action, name, exc):
    os.chmod(name, stat.S_IWRITE)
    os.remove(name)

def shannon_entropy(data, iterator):
    """
    Borrowed from http://blog.dkbza.org/2007/05/scanning-data-for-entropy-anomalies.html
    """
    if not data:
        return 0
    entropy = 0
    for x in iterator:
        p_x = float(data.count(x))/len(data)
        if p_x > 0:
            entropy += - p_x*math.log(p_x, 2)
    return entropy


def get_strings_of_set(word, char_set, threshold=20):
    count = 0
    letters = ""
    strings = []
    for char in word:
        if char in char_set:
            letters += char
            count += 1
        else:
            if count > threshold:
                strings.append(letters)
            letters = ""
            count = 0
    if count > threshold:
        strings.append(letters)
    return strings

class bcolors:
    HEADER = '\033[95m'
    OKBLUE = '\033[94m'
    OKGREEN = '\033[92m'
    WARNING = '\033[93m'
    FAIL = '\033[91m'
    ENDC = '\033[0m'
    BOLD = '\033[1m'
    UNDERLINE = '\033[4m'

def clone_git_repo(git_url):
    project_path = tempfile.mkdtemp()
    Repo.clone_from(git_url, project_path)
    return project_path

def print_results(printJson, issue):
    commit_time = issue['date']
    branch_name = issue['branch']
    prev_commit = issue['commit']
    printableDiff = issue['printDiff']
    commitHash = issue['commitHash']
    reason = issue['reason']
    path = issue['path']

    if printJson:
        print(json.dumps(issue, sort_keys=True))
    else:
        print("~~~~~~~~~~~~~~~~~~~~~")
        reason = "{}Reason: {}{}".format(bcolors.OKGREEN, reason, bcolors.ENDC)
        print(reason)
        dateStr = "{}Date: {}{}".format(bcolors.OKGREEN, commit_time, bcolors.ENDC)
        print(dateStr)
        hashStr = "{}Hash: {}{}".format(bcolors.OKGREEN, commitHash, bcolors.ENDC)
        print(hashStr)
        filePath = "{}Filepath: {}{}".format(bcolors.OKGREEN, path, bcolors.ENDC)
        print(filePath)

        if sys.version_info >= (3, 0):
            branchStr = "{}Branch: {}{}".format(bcolors.OKGREEN, branch_name, bcolors.ENDC)
            print(branchStr)
            commitStr = "{}Commit: {}{}".format(bcolors.OKGREEN, prev_commit, bcolors.ENDC)
            print(commitStr)
            print(printableDiff)
        else:
            branchStr = "{}Branch: {}{}".format(bcolors.OKGREEN, branch_name.encode('utf-8'), bcolors.ENDC)
            print(branchStr)
            commitStr = "{}Commit: {}{}".format(bcolors.OKGREEN, prev_commit.encode('utf-8'), bcolors.ENDC)
            print(commitStr)
            print(printableDiff.encode('utf-8'))
        print("~~~~~~~~~~~~~~~~~~~~~")

def find_entropy(printableDiff, commit_time, branch_name, prev_commit, blob, commitHash):
    stringsFound = []
    lines = printableDiff.split("\n")
    for line in lines:
        for word in line.split():
            base64_strings = get_strings_of_set(word, BASE64_CHARS)
            hex_strings = get_strings_of_set(word, HEX_CHARS)
            for string in base64_strings:
                b64Entropy = shannon_entropy(string, BASE64_CHARS)
                if b64Entropy > 4.5:
                    stringsFound.append(string)
                    printableDiff = printableDiff.replace(string, bcolors.WARNING + string + bcolors.ENDC)
            for string in hex_strings:
                hexEntropy = shannon_entropy(string, HEX_CHARS)
                if hexEntropy > 3:
                    stringsFound.append(string)
                    printableDiff = printableDiff.replace(string, bcolors.WARNING + string + bcolors.ENDC)
    entropicDiff = None
    if len(stringsFound) > 0:
        entropicDiff = {}
        entropicDiff['date'] = commit_time
        entropicDiff['path'] = blob.b_path if blob.b_path else blob.a_path
        entropicDiff['branch'] = branch_name
        entropicDiff['commit'] = prev_commit.message
        entropicDiff['diff'] = blob.diff.decode('utf-8', errors='replace')
        entropicDiff['stringsFound'] = stringsFound
        entropicDiff['printDiff'] = printableDiff
        entropicDiff['commitHash'] = prev_commit.hexsha
        entropicDiff['reason'] = "High Entropy"
    return entropicDiff

def regex_check(printableDiff, commit_time, branch_name, prev_commit, blob, commitHash, custom_regexes={}):
    if custom_regexes:
        secret_regexes = custom_regexes
    else:
        secret_regexes = regexes
    regex_matches = []
    for key in secret_regexes:
        found_strings = secret_regexes[key].findall(printableDiff)
        for found_string in found_strings:
            found_diff = printableDiff.replace(printableDiff, bcolors.WARNING + found_string + bcolors.ENDC)
        if found_strings:
            foundRegex = {}
            foundRegex['date'] = commit_time
            foundRegex['path'] = blob.b_path if blob.b_path else blob.a_path
            foundRegex['branch'] = branch_name
            foundRegex['commit'] = prev_commit.message
            foundRegex['diff'] = blob.diff.decode('utf-8', errors='replace')
            foundRegex['stringsFound'] = found_strings
            foundRegex['printDiff'] = found_diff
            foundRegex['reason'] = key
            foundRegex['commitHash'] = prev_commit.hexsha
            regex_matches.append(foundRegex)
    return regex_matches

def diff_worker(diff, curr_commit, prev_commit, branch_name, commitHash, custom_regexes, do_entropy, do_regex, printJson, surpress_output):
    issues = []
    for blob in diff:
        printableDiff = blob.diff.decode('utf-8', errors='replace')
        if printableDiff.startswith("Binary files"):
            continue
        commit_time =  datetime.datetime.fromtimestamp(prev_commit.committed_date).strftime('%Y-%m-%d %H:%M:%S')
        foundIssues = []
        if do_entropy:
            entropicDiff = find_entropy(printableDiff, commit_time, branch_name, prev_commit, blob, commitHash)
            if entropicDiff:
                foundIssues.append(entropicDiff)
        if do_regex:
            found_regexes = regex_check(printableDiff, commit_time, branch_name, prev_commit, blob, commitHash, custom_regexes)
            foundIssues += found_regexes
        if not surpress_output:
            for foundIssue in foundIssues:
                print_results(printJson, foundIssue)
        issues += foundIssues
    return issues

def handle_results(output, output_dir, foundIssues):
    for foundIssue in foundIssues:
        result_path = os.path.join(output_dir, str(uuid.uuid4()))
        with open(result_path, "w+") as result_file:
            result_file.write(json.dumps(foundIssue))
        output["foundIssues"].append(result_path)
    return output

def find_strings(git_url, since_commit=None, max_depth=1000000, printJson=False, do_regex=False, do_entropy=True, surpress_output=True, custom_regexes={}, branch=None, repo_path=None):
    output = {"foundIssues": []}
    if repo_path:
        project_path = repo_path
    else:
        project_path = clone_git_repo(git_url)
    repo = Repo(project_path)
    already_searched = set()
    output_dir = tempfile.mkdtemp()

    if branch:
        branches = repo.remotes.origin.fetch(branch)
    else:
        branches = repo.remotes.origin.fetch()

    for remote_branch in branches:
        since_commit_reached = False
        branch_name = remote_branch.name
        prev_commit = None
        for curr_commit in repo.iter_commits(branch_name, max_count=max_depth):
            commitHash = curr_commit.hexsha
            if commitHash == since_commit:
                since_commit_reached = True
            if since_commit and since_commit_reached:
                prev_commit = curr_commit
                continue
            # if not prev_commit, then curr_commit is the newest commit. And we have nothing to diff with.
            # But we will diff the first commit with NULL_TREE here to check the oldest code.
            # In this way, no commit will be missed.
            diff_hash = hashlib.md5((str(prev_commit) + str(curr_commit)).encode('utf-8')).digest()
            if not prev_commit:
                prev_commit = curr_commit
                continue
            elif diff_hash in already_searched:
                prev_commit = curr_commit
                continue
            else:
                diff = prev_commit.diff(curr_commit, create_patch=True)
            # avoid searching the same diffs
            already_searched.add(diff_hash)
            foundIssues = diff_worker(diff, curr_commit, prev_commit, branch_name, commitHash, custom_regexes, do_entropy, do_regex, printJson, surpress_output)
            output = handle_results(output, output_dir, foundIssues)
            prev_commit = curr_commit
        # Handling the first commit
        diff = curr_commit.diff(NULL_TREE, create_patch=True)
        foundIssues = diff_worker(diff, curr_commit, prev_commit, branch_name, commitHash, custom_regexes, do_entropy, do_regex, printJson, surpress_output)
        output = handle_results(output, output_dir, foundIssues)
    output["project_path"] = project_path
    output["clone_uri"] = git_url
    output["issues_path"] = output_dir
    if not repo_path:
        shutil.rmtree(project_path, onerror=del_rw)
    return output

def clean_up(output):
    issues_path = output.get("issues_path", None)
    if issues_path and os.path.isdir(issues_path):
        shutil.rmtree(output["issues_path"])

if __name__ == "__main__":
    main()<|MERGE_RESOLUTION|>--- conflicted
+++ resolved
@@ -28,11 +28,8 @@
     parser.add_argument("--since_commit", dest="since_commit", help="Only scan from a given commit hash")
     parser.add_argument("--max_depth", dest="max_depth", help="The max commit depth to go back when searching for secrets")
     parser.add_argument("--branch", dest="branch", help="Name of the branch to be scanned")
-<<<<<<< HEAD
     parser.add_argument("--repo_path", type=str, dest="repo_path", help="Path to the cloned repo. If provided, git_url will not be used")
-=======
     parser.add_argument("--cleanup", dest="cleanup", action="store_true", help="Clean up all temporary result files")
->>>>>>> aab05eae
     parser.add_argument('git_url', type=str, help='URL for secret searching')
     parser.set_defaults(regex=False)
     parser.set_defaults(rules={})
@@ -40,11 +37,8 @@
     parser.set_defaults(since_commit=None)
     parser.set_defaults(entropy=True)
     parser.set_defaults(branch=None)
-<<<<<<< HEAD
     parser.set_defaults(repo_path=None)
-=======
     parser.set_defaults(cleanup=False)
->>>>>>> aab05eae
     args = parser.parse_args()
     rules = {}
     if args.rules:
@@ -60,15 +54,11 @@
         for regex in rules:
             regexes[regex] = rules[regex]
     do_entropy = str2bool(args.do_entropy)
-<<<<<<< HEAD
     output = find_strings(args.git_url, args.since_commit, args.max_depth, args.output_json, args.do_regex, do_entropy, surpress_output=False, branch=args.branch, repo_path=args.repo_path)
-=======
-    output = find_strings(args.git_url, args.since_commit, args.max_depth, args.output_json, args.do_regex, do_entropy, surpress_output=False, branch=args.branch)
     project_path = output["project_path"]
     shutil.rmtree(project_path, onerror=del_rw)
     if args.cleanup:
         clean_up(output)
->>>>>>> aab05eae
     if output["foundIssues"]:
         sys.exit(1)
     else:
