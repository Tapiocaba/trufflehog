--- conflicted
+++ resolved
@@ -11,12 +11,7 @@
 import re
 import json
 import stat
-<<<<<<< HEAD
-import re
-from regexChecks import regexes
-=======
 from defaultRegexes.regexChecks import regexes
->>>>>>> 461953f0
 from git import Repo
 
 
@@ -237,7 +232,6 @@
     `exclude_patterns`. If either `include_patterns` or `exclude_patterns` are undefined or empty, they will have no
     effect, respectively. All blobs are included by this function when called with default arguments.
 
-<<<<<<< HEAD
     :param blob: a Git diff blob object
     :param include_patterns: iterable of compiled regular expression objects; when non-empty, at least one pattern must
      match the blob object for it to be included; if empty or None, all blobs are included, unless excluded via
@@ -258,11 +252,7 @@
 
 def find_strings(git_url, since_commit=None, max_depth=None, printJson=False, do_regex=False, do_entropy=True,
                  path_inclusions=None, path_exclusions=None):
-    output = {"entropicDiffs": []}
-=======
-def find_strings(git_url, since_commit=None, max_depth=None, printJson=False, do_regex=False, do_entropy=True):
     output = {"foundIssues": []}
->>>>>>> 461953f0
     project_path = clone_git_repo(git_url)
     repo = Repo(project_path)
     already_searched = set()
