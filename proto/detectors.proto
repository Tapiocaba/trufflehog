syntax = "proto3";

package detectors;

option go_package = "github.com/trufflesecurity/trufflehog/v3/pkg/pb/detectorspb";

enum DecoderType {
  UNKNOWN = 0;
  PLAIN = 1;
  BASE64 = 2;
  UTF16 = 3;
  ESCAPED_UNICODE = 4;
}

enum DetectorType {
  Alibaba = 0;
  AMQP = 1;
  AWS = 2;
  Azure = 3;
  Circle = 4;
  Coinbase = 5;
  GCP = 6;
  Generic = 7;
  Github = 8;
  Gitlab = 9;
  JDBC = 10;
  RazorPay = 11;
  SendGrid = 12;
  Slack = 13;
  Square = 14;
  PrivateKey = 15;
  Stripe = 16;
  URI = 17;
  Dropbox = 18;
  Heroku = 19;
  Mailchimp = 20;
  Okta = 21;
  OneLogin = 22;
  PivotalTracker = 23;
  SquareApp = 25;
  Twilio = 26;
  Test = 27;
  TravisCI = 29;
  SlackWebhook = 30;
  PaypalOauth = 31;
  PagerDutyApiKey = 32;
  Firebase = 33;
  Mailgun = 34;
  HubSpot = 35;
  GitHubApp = 36;
  CircleCI = 37;
  WpEngine = 38;
  DatadogToken = 39;
  FacebookOAuth = 40;
  AsanaPersonalAccessToken = 41;
  AmplitudeApiKey = 42;
  BitLyAccessToken = 43;
  CalendlyApiKey = 44;
  ZapierWebhook = 45;
  YoutubeApiKey = 46;
  SalesforceOauth2 = 47;
  TwitterApiSecret = 48;
  NpmToken = 49;
  NewRelicPersonalApiKey = 50;
  AirtableApiKey = 51;
  AkamaiToken = 52;
  AmazonMWS = 53;
  KubeConfig = 54;
  Auth0oauth = 55;
  Bitfinex = 56;
  Clarifai = 57;
  CloudflareGlobalApiKey = 58;
  CloudflareCaKey = 59;
  Confluent = 60;
  ContentfulDelivery = 61; // Didn't do
  DatabricksToken = 62;
  DigitalOceanSpaces = 63; // Didn't do
  DigitalOceanToken = 64;
  DiscordBotToken = 65;
  DiscordWebhook = 66;
  EtsyApiKey = 67 [deprecated = true];
  FastlyPersonalToken = 68;
  GoogleOauth2 = 69;
  ReCAPTCHA = 70; // Didn't do
  GoogleApiKey = 71; // Didn't do
  Hunter = 72;
  IbmCloudUserKey = 73;
  Netlify = 74;
  Vonage = 75;
  EquinixOauth = 76;
  Paystack = 77;
  PlaidToken = 78;
  PlaidKey = 79;
  Plivo = 80;
  Postmark = 81;
  PubNubPublishKey = 82;
  PubNubSubscriptionKey = 83;
  PusherChannelKey = 84;
  ScalewayKey = 85;
  SendinBlueV2 = 86;
  SentryToken = 87;
  ShodanKey = 88;
  SnykKey = 89;
  SpotifyKey = 90;
  TelegramBotToken = 91;
  TencentCloudKey = 92;
  TerraformCloudPersonalToken = 93;
  TrelloApiKey = 94;
  ZendeskApi = 95;
  MaxMindLicense = 96;
  AirtableMetadataApiKey = 97;
  AsanaOauth = 98;
  RapidApi = 99;
  CloudflareApiToken = 100;
  Webex = 101;
  FirebaseCloudMessaging = 102;
  ContentfulPersonalAccessToken = 103;
  MapBox = 104;
  MailJetBasicAuth = 105;
  MailJetSMS = 106;
  HubSpotApiKey = 107;
  HubSpotOauth = 108;
  SslMate = 109;
  Auth0ManagementApiToken = 110;
  MessageBird = 111;
  ElasticEmail = 112;
  FigmaPersonalAccessToken = 113;
  MicrosoftTeamsWebhook = 114;
  GitHubOld = 115;
  VultrApiKey = 116;
  Pepipost = 117;
  Postman = 118;
  CloudsightKey = 119;
  JiraToken = 120;
  NexmoApiKey = 121;
  SegmentApiKey = 122;
  SumoLogicKey = 123;
  PushBulletApiKey = 124;
  AirbrakeProjectKey = 125;
  AirbrakeUserKey = 126;
  PendoIntegrationKey = 127;
  SplunkOberservabilityToken  = 128;
  LokaliseToken = 129;
  Calendarific = 130;
  Jumpcloud = 131;
  IpStack = 133;
  Notion = 134;
  DroneCI = 135;
  AdobeIO = 136;
  TwelveData = 137;
  D7Network = 138;
  ScrapingBee = 139;
  KeenIO = 140;
  Wakatime = 141;
  Buildkite = 142;
  Verimail = 143;
  Zerobounce = 144;
  Mailboxlayer = 145;
  Fastspring = 146;
  Paddle = 147;
  Sellfy = 148;
  FixerIO = 149;
  ButterCMS = 150;
  Taxjar = 151;
  Avalara = 152;
  Helpscout = 153;
  ElasticPath = 154;
  Zeplin = 155;
  Intercom = 156;
  Mailmodo = 157;
  CannyIo = 158;
  Pipedrive = 159;
  Vercel = 160;
  PosthogApp = 161;
  SinchMessage = 162;
  Ayrshare = 163;
  HelpCrunch = 164;
  LiveAgent = 165;
  Beamer = 166;
  WeChatAppKey = 167;
  LineMessaging = 168;
  UberServerToken = 169;
  AlgoliaAdminKey = 170;
  FullContact = 171;
  Mandrill = 172;
  Flutterwave = 173;
  MattermostPersonalToken = 174;
  Cloudant = 175;
  LineNotify = 176;
  LinearAPI = 177;
  Ubidots = 178;
  Anypoint = 179;
  Dwolla = 180;
  ArtifactoryAccessToken = 181;
  Surge = 182;
  Sparkpost = 183;
  GoCardless = 184;
  Codacy = 185;
  Kraken = 186;
  Checkout = 187;
  Kairos = 188;
  ClockworkSMS = 189;
  Atlassian = 190;
  LaunchDarkly = 191;
  Coveralls = 192;
  Linode = 193;
  WePay = 194;
  PlanetScale = 195;
  Doppler = 196;
  Agora = 197;
  Samsara = 198;
  FrameIO = 199;
  RubyGems = 200;
  OpenAI = 201;
  SurveySparrow = 202;
  Simvoly = 203;
  Survicate = 204;
  Omnisend = 205;
  Groovehq = 206;
  Newsapi = 207;
  Chatbot = 208;
  ClickSendsms = 209;
  Getgist = 210;
  CustomerIO = 211;
  ApiDeck = 212;
  Nftport = 213;
  Copper = 214;
  Close = 215;
  Myfreshworks = 216;
  Salesflare = 217;
  Webflow = 218;
  Duda = 219;
  Yext = 220;
  ContentStack = 221;
  Storyblok = 222;
  GraphCMS = 223;
  Checkmarket = 224;
  Convertkit = 225;
  CustomerGuru = 226;
  Kaleyra = 227;
  Mailerlite = 228;
  Qualaroo = 229;
  SatismeterProjectkey = 230;
  SatismeterWritekey = 231;
  Simplesat = 232;
  SurveyAnyplace = 233;
  SurveyBot = 234;
  Webengage = 235;
  ZonkaFeedback = 236;
  Delighted = 237;
  Feedier = 238;
  Abbysale = 239;
  Magnetic = 240;
  Nytimes = 241 [deprecated = true];
  Polygon = 242;
  Powrbot = 243;
  ProspectIO = 244 [deprecated = true];
  Skrappio = 245;
  Monday = 246;
  Smartsheets = 247;
  Wrike = 248;
  Float = 249;
  Imagekit = 250;
  Integromat = 251 [deprecated = true];
  Salesblink = 252;
  Bored = 253;
  Campayn = 254;
  Clinchpad = 255;
  CompanyHub = 256;
  Debounce = 257;
  Dyspatch = 258;
  Guardianapi = 259;
  Harvest = 260;
  Moosend = 261;
  OpenWeather = 262;
  Siteleaf = 263;
  Squarespace = 264;
  FlowFlu = 265;
  Nimble = 266;
  LessAnnoyingCRM = 267;
  Nethunt = 268;
  Apptivo = 269;
  CapsuleCRM = 270;
  Insightly = 271;
  Kylas = 272;
  OnepageCRM = 273;
  User = 274;
  ProspectCRM = 275;
  ReallySimpleSystems = 276;
  Airship = 277;
  Artsy = 278;
  Yandex = 279;
  Clockify = 280;
  Dnscheck = 281;
  EasyInsight = 282;
  Ethplorer = 283;
  Everhour = 284;
  Fulcrum = 285;
  GeoIpifi = 286;
  Jotform = 287;
  Refiner = 288;
  Timezoneapi = 289;
  TogglTrack = 290;
  Vpnapi = 291;
  Workstack = 292;
  Apollo = 293;
  Eversign = 294;
  Juro = 295;
  KarmaCRM = 296;
  Metrilo = 297;
  Pandadoc = 298;
  RevampCRM = 299;
  Salescookie = 300;
  Alconost = 301;
  Blogger = 302;
  Accuweather = 303;
  Opengraphr = 304 [deprecated = true];
  Rawg = 305;
  Riotgames = 306;
  RoninApp = 307;
  Stormglass = 308;
  Tomtom = 309;
  Twitch = 310;
  Documo = 311;
  Cloudways = 312;
  Veevavault = 313;
  KiteConnect = 314;
  ShopeeOpenPlatform = 315;
  TeamViewer = 316;
  Bulbul = 317;
  CentralStationCRM = 318;
  Teamgate = 319;
  Axonaut = 320;
  Tyntec = 321;
  Appcues = 322;
  Autoklose = 323;
  Cloudplan = 324;
  Dotmailer = 325;
  GetEmail = 326;
  GetEmails = 327;
  Kontent = 328;
  Leadfeeder = 329;
  Raven = 330;
  RocketReach = 331;
  Uplead = 332;
  Brandfetch = 333;
  Clearbit = 334;
  Crowdin = 335;
  Mapquest = 336;
  Noticeable = 337;
  Onbuka = 338;
  Todoist = 339;
  Storychief = 340;
  LinkedIn = 341;
  YouSign = 342;
  Docker = 343;
  Telesign = 344;
  Spoonacular = 345;
  Aerisweather = 346;
  Alphavantage = 347;
  Imgur = 348;
  Imagga = 349;
  SMSApi = 350;
  Distribusion = 351;
  Blablabus = 352 [deprecated = true];
  WordsApi = 353;
  Currencylayer = 354;
  Html2Pdf = 355;
  IPGeolocation = 356;
  Owlbot = 357;
  Cloudmersive = 358;
  Dynalist = 359;
  ExchangeRateAPI = 360;
  HolidayAPI = 361;
  Ipapi = 362;
  Marketstack = 363;
  Nutritionix = 364;
  Swell = 365;
  ClickupPersonalToken = 366;
  Nitro = 367 [deprecated = true];
  Rev = 368;
  RunRunIt = 369;
  Typeform = 370;
  Mixpanel = 371;
  Tradier = 372;
  Verifier = 373;
  Vouchery = 374;
  Alegra = 375;
  Audd = 376;
  Baremetrics = 377;
  Coinlib = 378;
  ExchangeRatesAPI = 379;
  CurrencyScoop = 380;
  FXMarket = 381;
  CurrencyCloud = 382;
  GetGeoAPI = 383;
  Abstract = 384;
  Billomat = 385;
  Dovico = 386;
  Bitbar = 387;
  Bugsnag = 388;
  AssemblyAI = 389;
  AdafruitIO = 390;
  Apify = 391;
  CoinGecko = 392;
  CryptoCompare = 393;
  Fullstory = 394;
  HelloSign = 395;
  Loyverse = 396;
  NetCore = 397;
  SauceLabs = 398;
  AlienVault = 399;
  Apiflash = 401;
  Coinlayer = 402;
  CurrentsAPI = 403;
  DataGov = 404;
  Enigma = 405;
  FinancialModelingPrep = 406;
  Geocodio = 407;
  HereAPI = 408;
  Macaddress = 409 [deprecated = true];
  OOPSpam = 410;
  ProtocolsIO = 411;
  ScraperAPI = 412;
  SecurityTrails = 413;
  TomorrowIO = 414;
  WorldCoinIndex = 415;
  FacePlusPlus = 416;
  Voicegain = 417;
  Deepgram = 418;
  VisualCrossing = 419;
  Finnhub = 420;
  Tiingo = 421;
  RingCentral = 422;
  Finage = 423;
  Edamam = 424;
  HypeAuditor = 425;
  Gengo = 426;
  Front = 427;
  Fleetbase = 428;
  Bubble = 429;
  Bannerbear = 430;
  Adzuna = 431;
  BitcoinAverage = 432;
  CommerceJS = 433;
  DetectLanguage = 434;
  FakeJSON = 435 [deprecated = true];
  Graphhopper = 436;
  Lexigram = 437;
  LinkPreview = 438;
  Numverify = 439;
  ProxyCrawl = 440;
  ZipCodeAPI = 441;
  Cometchat = 442;
  Keygen = 443;
  Mixcloud = 444;
  TatumIO = 445;
  Tmetric = 446;
  Lastfm = 447 [deprecated = true];
  Browshot = 448;
  JSONbin = 449;
  LocationIQ = 450;
  ScreenshotAPI = 451;
  WeatherStack = 452;
  Amadeus = 453;
  FourSquare = 454;
  Flickr = 455;
  ClickHelp = 456;
  Ambee = 457;
  Api2Cart = 458;
  Hypertrack = 459;
  KakaoTalk = 460;
  RiteKit = 461;
  Shutterstock = 462;
  Text2Data = 463 [deprecated = true];;
  YouNeedABudget = 464;
  Cricket = 465;
  Filestack = 466;
  Gyazo = 467;
  Mavenlink = 468;
  Sheety = 469;
  Sportsmonk = 470;
  Stockdata = 471;
  Unsplash = 472;
  Allsports = 473;
  CalorieNinja = 474;
  WalkScore = 475;
  Strava = 476;
  Cicero = 477;
  IPQuality = 478;
  ParallelDots = 479;
  Roaring = 480;
  Mailsac = 481;
  Whoxy = 482;
  WorldWeather = 483;
  ApiFonica = 484;
  Aylien = 485;
  Geocode = 486;
  IconFinder = 487;
  Ipify = 488 [deprecated = true];
  LanguageLayer = 489;
  Lob = 490;
  OnWaterIO = 491 [deprecated = true];
  Pastebin = 492;
  PdfLayer = 493;
  Pixabay = 494;
  ReadMe = 495;
  VatLayer = 496;
  VirusTotal = 497;
  AirVisual = 498;
  Currencyfreaks = 499;
  Duffel = 500;
  FlatIO = 501;
  M3o = 502;
  Mesibo = 503;
  Openuv = 504;
  Snipcart = 505;
  Besttime = 506;
  Happyscribe = 507;
  Humanity = 508;
  Impala = 509;
  Loginradius = 510;
  AutoPilot = 511;
  Bitmex = 512;
  ClustDoc = 513;
  Messari = 514;
  PdfShift = 515;
  Poloniex = 516;
  RestpackHtmlToPdfAPI = 517;
  RestpackScreenshotAPI = 518;
  ShutterstockOAuth = 519;
  SkyBiometry = 520;
  AbuseIPDB = 521;
  AletheiaApi = 522;
  BlitApp = 523;
  Censys = 524;
  Cloverly = 525;
  CountryLayer = 526;
  FileIO = 527;
  FlightApi = 528;
  Geoapify = 529;
  IPinfoDB = 530;
  MediaStack = 531;
  NasdaqDataLink = 532;
  OpenCageData = 533;
  Paymongo = 534;
  PositionStack = 535;
  Rebrandly = 536;
  ScreenshotLayer = 537;
  Stytch = 538;
  Unplugg = 539;
  UPCDatabase = 540;
  UserStack = 541;
  Geocodify = 542;
  Newscatcher = 543;
  Nicereply = 544;
  Partnerstack = 545;
  Route4me = 546;
  Scrapeowl = 547;
  ScrapingDog = 548;
  Streak = 549;
  Veriphone = 550;
  Webscraping = 551;
  Zenscrape = 552;
  Zenserp = 553;
  CoinApi = 554;
  Gitter = 555;
  Host = 556;
  Iexcloud = 557;
  Restpack = 558;
  ScraperBox = 559;
  ScrapingAnt = 560;
  SerpStack = 561;
  SmartyStreets = 562;
  TicketMaster = 563;
  AviationStack = 564;
  BombBomb = 565;
  Commodities = 566;
  Dfuse = 567;
  EdenAI = 568;
  Glassnode = 569;
  Guru = 570;
  Hive = 571;
  Hiveage = 572;
  Kickbox = 573;
  Passbase = 574 [deprecated = true];
  PostageApp = 575;
  PureStake = 576;
  Qubole = 577;
  CarbonInterface = 578;
  Intrinio = 579;
  QuickMetrics = 580 [deprecated = true];
  ScrapeStack = 581;
  TechnicalAnalysisApi = 582;
  Urlscan = 583;
  BaseApiIO = 584;
  DailyCO = 585;
  TLy = 586;
  Shortcut = 587;
  Appfollow = 588;
  Thinkific = 589;
  Feedly = 590;
  Stitchdata = 591;
  Fetchrss = 592;
  Signupgenius = 593;
  Signaturit = 594;
  Optimizely = 595;
  OcrSpace = 596;
  WeatherBit = 597;
  BuddyNS = 598;
  ZipAPI = 599;
  ZipBooks = 600;
  Onedesk = 601;
  Bugherd = 602;
  Blazemeter = 603;
  Autodesk = 604;
  Tru = 605;
  UnifyID = 606;
  Trimble = 607;
  Smooch = 608;
  Semaphore = 609;
  Telnyx = 610;
  Signalwire = 611;
  Textmagic = 612;
  Serphouse = 613;
  Planyo = 614;
  Simplybook = 615;
  Vyte = 616;
  Nylas = 617;
  Squareup = 618;
  Dandelion = 619;
  DataFire = 620 [deprecated = true];
  DeepAI = 621;
  MeaningCloud = 622;
  NeutrinoApi = 623;
  Storecove = 624;
  Shipday = 625;
  Sentiment = 626 [deprecated = true];
  StreamChatMessaging = 627;
  TeamworkCRM = 628;
  TeamworkDesk = 629;
  TeamworkSpaces = 630;
  TheOddsApi = 631;
  Apacta = 632;
  GetSandbox = 633;
  Happi = 634 [deprecated = true];
  Oanda = 635;
  FastForex = 636;
  APIMatic = 637;
  VersionEye = 638;
  EagleEyeNetworks = 639;
  ThousandEyes = 640;
  SelectPDF = 641;
  Flightstats = 642;
  ChecIO = 643;
  Manifest = 644;
  ApiScience = 645;
  AppSynergy = 646;
  Caflou = 647;
  Caspio = 648;
  ChecklyHQ = 649;
  CloudElements = 650;
  DronaHQ = 651;
  Enablex = 652;
  Fmfw = 653;
  GoodDay = 654;
  Luno = 655;
  Meistertask = 656;
  Mindmeister = 657;
  PeopleDataLabs = 658;
  ScraperSite = 659  [deprecated = true];
  Scrapfly = 660;
  SimplyNoted = 661;
  TravelPayouts = 662;
  WebScraper = 663;
  Convier = 664;
  Courier = 665;
  Ditto = 666;
  Findl = 667;
  Lendflow = 668;
  Moderation = 669;
  Opendatasoft = 670;
  Podio = 671;
  Rockset = 672;
  Rownd = 673;
  Shotstack = 674;
  Swiftype = 675;
  Twitter = 676;
  Honey = 677;
  Freshdesk = 678;
  Upwave = 679;
  Fountain = 680;
  Freshbooks = 681;
  Mite = 682;
  Deputy = 683;
  Beebole = 684;
  Cashboard = 685;
  Kanban = 686;
  Worksnaps = 687;
  MyIntervals = 688;
  InvoiceOcean = 689;
  Sherpadesk = 690;
  Mrticktock = 691;
  Chatfule = 692;
  Aeroworkflow = 693;
  Emailoctopus = 694;
  Fusebill = 695 [deprecated = true];
  Geckoboard = 696;
  Gosquared = 697;
  Moonclerk = 698;
  Paymoapp = 699;
  Mixmax = 700;
  Processst = 701;
  Repairshopr  = 702;
  Goshippo = 703;
  Sigopt = 704;
  Sugester = 705;
  Viewneo = 706; 
  BoostNote = 707;
  CaptainData = 708;
  Checkvist = 709;
  Cliengo = 710;
  Cloze = 711;
  FormIO = 712;
  FormBucket = 713;
  GoCanvas = 714;
  MadKudu = 715;
  NozbeTeams = 716;
  Papyrs = 717;
  SuperNotesAPI = 718;
  Tallyfy = 719;
  ZenkitAPI = 720;
  CloudImage = 721;
  UploadCare = 722;
  Borgbase = 723;
  Pipedream = 724;
  Sirv = 725;
  Diffbot = 726;
  EightxEight = 727;
  Sendoso = 728;
  Printfection = 729;
  Authorize = 730;
  PandaScore = 731;
  Paymo = 732;
  AvazaPersonalAccessToken = 733;
  PlanviewLeanKit = 734;
  Livestorm = 735;
  KuCoin = 736;
  MetaAPI = 737;
  NiceHash = 738;
  CexIO = 739;
  Klipfolio = 740;
  Dynatrace = 741;
  MollieAPIKey = 742;
  MollieAccessToken = 743;
  BasisTheory = 744;
  Nordigen = 745;
  FlagsmithEnvironmentKey = 746;
  FlagsmithToken = 747;
  Mux = 748;
  Column = 749;
  Sendbird = 750;
  SendbirdOrganizationAPI = 751;
  Midise = 752;
  Mockaroo = 753;
  Image4 = 754;
  Pinata = 755;
  BrowserStack = 756;
  CrossBrowserTesting = 757 [deprecated = true];
  Loadmill = 758;
  TestingBot = 759;
  KnapsackPro = 760;
  Qase = 761;
  Dareboost = 762;
  GTMetrix = 763;
  Holistic = 764;
  Parsers = 765;
  ScrutinizerCi = 766;
  SonarCloud = 767;
  APITemplate = 768;
  ConversionTools = 769;
  CraftMyPDF = 770;
  ExportSDK = 771;
  GlitterlyAPI = 772 [deprecated = true];
  Hybiscus = 773;
  Miro = 774;
  Statuspage = 775;
  Statuspal = 776;
  Teletype = 777;
  TimeCamp = 778;
  Userflow = 779;
  Wistia = 780;
  SportRadar = 781 [deprecated = true];;
  UptimeRobot = 782;
  Codequiry = 783;
  ExtractorAPI = 784;
  Signable = 785;
  MagicBell = 786;
  Stormboard = 787;
  Apilayer = 788;
  Disqus = 789;
  Woopra = 790;
  Paperform =791;
  Gumroad = 792;
  Paydirtapp = 793;
  Detectify = 794;
  Statuscake = 795;
  Jumpseller = 796;
  LunchMoney = 797;
  Rosette = 798;
  Yelp = 799;
  Atera = 800;
  EcoStruxureIT = 801;
  Aha = 802;
  Parsehub = 803;
  PackageCloud = 804;
  Cloudsmith = 805;
  Flowdash = 806 [deprecated = true];
  Flowdock = 807 [deprecated = true];
  Fibery = 808;
  Typetalk = 809;
  VoodooSMS = 810;
  ZulipChat = 811;
  Formcraft = 812;
  Iexapis = 813;
  Reachmail = 814;
  Chartmogul = 815;
  Appointedd = 816;
  Wit = 817;
  RechargePayments = 818;
  Diggernaut = 819;
  MonkeyLearn = 820;
  Duply = 821;
  Postbacks = 822;
  Collect2 = 823;
  ZenRows = 824;
  Zipcodebase = 825;
  Tefter = 826;
  Twist = 827;
  BraintreePayments = 828;
  CloudConvert = 829;
  Grafana = 830;
  ConvertApi = 831;
  Transferwise = 832;
  Bulksms = 833;
  Databox = 834;
  Onesignal = 835;
  Rentman = 836;
  Parseur = 837;
  Docparser = 838;
  Formsite = 839;
  Tickettailor = 840;
  Lemlist = 841;
  Prodpad = 842;
  Formstack = 843;
  Codeclimate = 844;
  Codemagic = 845;
  Vbout = 846;
  Nightfall = 847;
  FlightLabs = 848;
  SpeechTextAI = 849;
  PollsAPI = 850;
  SimFin = 851;
  Scalr = 852;
  Kanbantool = 853;
  Brightlocal = 854;
  Hotwire = 855;
  Instabot = 856;
  Timekit = 857;
  Interseller = 858;
  Mojohelpdesk = 859;
  Createsend = 860;
  Getresponse = 861;
  Dynadot = 862;
  Demio = 863;
  Tokeet = 864;
  Myexperiment = 865;
  Copyscape = 866;
  Besnappy = 867;
  Salesmate = 868;
  Heatmapapi = 869 [deprecated = true];;
  Websitepulse = 870;
  Uclassify = 871;
  Convert = 872;
  PDFmyURL = 873;
  Api2Convert = 874;
  Opsgenie = 875;
  Gemini = 876;
  Honeycomb = 877;
  KalturaAppToken = 878;
  KalturaSession = 879;
  BitGo = 880;
  Optidash = 881;
  Imgix = 882;
  ImageToText = 883;
  Page2Images = 884;
  Quickbase = 885;
  Redbooth = 886;
  Nubela = 887;
  Infobip = 888;
  Uproc = 889;
  Supportbee = 890;
  Aftership = 891;
  Edusign = 892;
  Teamup = 893;
  Workday = 894;
  MongoDB = 895;
  NGC = 896;
  DigitalOceanV2 = 897;
  SQLServer = 898;
  FTP = 899;
  Redis = 900;
  LDAP = 901;
  Shopify = 902;
  RabbitMQ = 903;
  CustomRegex = 904;
  Etherscan = 905;
  Infura = 906;
  Alchemy = 907;
  BlockNative = 908;
  Moralis = 909;
  BscScan = 910;
  CoinMarketCap = 911 [deprecated = true];
  Percy = 912;
  TinesWebhook = 913;
  Pulumi = 914;
  SupabaseToken = 915;
  NuGetApiKey = 916;
  Aiven = 917;
  Prefect = 918;
  Docusign = 919;
  Couchbase = 920;
  Dockerhub = 921;
  TrufflehogEnterprise = 922;
  EnvoyApiKey = 923;
  GitHubOauth2 = 924;
  Salesforce = 925;
  HuggingFace = 926;
  Snowflake = 927;
  Sourcegraph = 928;
  Tailscale = 929;
  Web3Storage = 930;
  AzureStorage = 931;
  PlanetScaleDb = 932;
  Anthropic = 933;
  Ramp = 934;
  Klaviyo = 935;
  SourcegraphCody = 936;
  Voiceflow = 937;
  Privacy = 938;
  IPInfo = 939;
  Ip2location = 940;
  Instamojo = 941;
  Portainer = 942;
  PortainerToken = 943;
  Loggly = 944;
  OpenVpn = 945;
  VagrantCloudPersonalToken = 946;
  BetterStack = 947;
  ZeroTier = 948;
  AppOptics = 949;
  Metabase = 950;
  CoinbaseWaaS = 951;
  LemonSqueezy = 952;
  Budibase = 953;
  DenoDeploy = 954;
  Stripo = 955;
  ReplyIO = 956;
  AzureBatch = 957;
  AzureContainerRegistry = 958;
  AWSSessionKey = 959;
  Coda = 960;
  LogzIO = 961;
  Eventbrite = 962;
  GrafanaServiceAccount = 963;
  RequestFinance = 964;
  Overloop = 965;
  Ngrok = 966;
  Replicate = 967;
  Postgres = 968;
  AzureActiveDirectoryApplicationSecret = 969;
  AzureCacheForRedisAccessKey = 970;
  AzureCosmosDBKeyIdentifiable = 971;
  AzureDevopsPersonalAccessToken = 972;
  AzureFunctionKey = 973;
  AzureMLWebServiceClassicIdentifiableKey = 974;
  AzureSasToken = 975;
  AzureSearchAdminKey = 976;
  AzureSearchQueryKey = 977;
  AzureManagementCertificate = 978;
  AzureSQL = 979;
  FlyIO = 980;
  BuiltWith = 981;
  JupiterOne = 982;
  GCPApplicationDefaultCredentials = 983;
  Wiz = 984;
  Pagarme = 985;
  Onfleet = 986;
  Intra42 = 987;
  Groq = 988;
  TwitterConsumerkey = 989;
  Eraser = 990;
  LarkSuite = 991;
  LarkSuiteApiKey = 992;
  EndorLabs = 993;
  ElevenLabs = 994;
  Netsuite = 995;
<<<<<<< HEAD
  Flexport = 996;
=======
  RobinhoodCrypto = 996;
>>>>>>> 15faaba6
}

message Result {
  int64 source_id = 2;
  string redacted = 3;
  bool verified = 4;
  string hash = 5;
  map<string, string> extra_data = 6;
  StructuredData structured_data = 7;
  string hash_v2 = 8;
  DecoderType decoder_type = 9;

  // This field should only be populated if the verification process itself failed in a way that provides no information
  // about the verification status of the candidate secret, such as if the verification request timed out.
  string verification_error_message = 10;

  FalsePositiveInfo false_positive_info = 11;
}

message FalsePositiveInfo {
  bool word_match = 1;
  bool low_entropy = 2;
}

message StructuredData {
  repeated TlsPrivateKey tls_private_key = 1;
  repeated GitHubSSHKey github_ssh_key = 2;
}

message TlsPrivateKey {
  string certificate_fingerprint = 1;
  string verification_url = 2;
  int64 expiration_timestamp = 3;
}

message GitHubSSHKey {
  string user = 1;
  string public_key_fingerprint = 2;
}<|MERGE_RESOLUTION|>--- conflicted
+++ resolved
@@ -1005,11 +1005,8 @@
   EndorLabs = 993;
   ElevenLabs = 994;
   Netsuite = 995;
-<<<<<<< HEAD
-  Flexport = 996;
-=======
   RobinhoodCrypto = 996;
->>>>>>> 15faaba6
+  Flexport = 997;
 }
 
 message Result {
